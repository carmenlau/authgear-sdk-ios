import Authgear
import UIKit

@UIApplicationMain
class AppDelegate: UIResponder, UIApplicationDelegate {
    var appContainer = App()

    func configureAuthgear(clientId: String, endpoint: String, isThirdParty: Bool) {
        appContainer.container = Authgear(clientId: clientId, endpoint: endpoint, isThirdParty: isThirdParty)
        appContainer.container?.configure()
        appContainer.container?.delegate = self

        // configure WeChat SDK
        WXApi.registerApp(App.weChatAppID, universalLink: App.weChatUniversalLink)
        WXApi.startLog(by: .detail) { log in
            print(#line, "wechat sdk wxapi: " + log)
        }
    }

    func application(_ application: UIApplication, didFinishLaunchingWithOptions launchOptions: [UIApplication.LaunchOptionsKey: Any]?) -> Bool {
        // Override point for customization after application launch.
        true
    }

    // MARK: UISceneSession Lifecycle

    func application(_ application: UIApplication, configurationForConnecting connectingSceneSession: UISceneSession, options: UIScene.ConnectionOptions) -> UISceneConfiguration {
        UISceneConfiguration(name: "Default Configuration", sessionRole: connectingSceneSession.role)
    }
<<<<<<< HEAD
=======

    // Handle redirection after OAuth completed or failed
    func application(_ app: UIApplication, open url: URL, options: [UIApplication.OpenURLOptionsKey: Any] = [:]) -> Bool {
        guard let c = appContainer.container else {
            // not yet configured
            return true
        }
        return c.application(app, open: url, options: options)
    }
}

extension AppDelegate: AuthgearDelegate {
    func sendWeChatAuthRequest(_ state: String) {
        print(#line, "sendWeChatAuthRequest: \(state)")
        let req = SendAuthReq()
        req.openID = App.weChatAppID
        req.scope = "snsapi_userinfo"
        req.state = state
        WXApi.send(req)
    }
}

extension AppDelegate: WXApiDelegate {
    func onReq(_ req: BaseReq) {}

    func onResp(_ resp: BaseResp) {
        // Receive code from WeChat, send callback to authgear
        // by calling `authgear.weChatAuthCallback`
        if resp.isKind(of: SendAuthResp.self) {
            if resp.errCode == 0 {
                let _resp = resp as! SendAuthResp
                if let code = _resp.code, let state = _resp.state {
                    appContainer.container?.weChatAuthCallback(code: code, state: state) { result in
                        switch result {
                        case .success():
                            print(#line, "wechat callback received")
                        case let .failure(error):
                            print(#line, error)
                        }
                    }
                }
            } else {
                print(#line, "failed in wechat login: \(resp.errStr)")
            }
        }
    }
>>>>>>> 8cdb0470
}<|MERGE_RESOLUTION|>--- conflicted
+++ resolved
@@ -26,17 +26,6 @@
 
     func application(_ application: UIApplication, configurationForConnecting connectingSceneSession: UISceneSession, options: UIScene.ConnectionOptions) -> UISceneConfiguration {
         UISceneConfiguration(name: "Default Configuration", sessionRole: connectingSceneSession.role)
-    }
-<<<<<<< HEAD
-=======
-
-    // Handle redirection after OAuth completed or failed
-    func application(_ app: UIApplication, open url: URL, options: [UIApplication.OpenURLOptionsKey: Any] = [:]) -> Bool {
-        guard let c = appContainer.container else {
-            // not yet configured
-            return true
-        }
-        return c.application(app, open: url, options: options)
     }
 }
 
@@ -75,5 +64,4 @@
             }
         }
     }
->>>>>>> 8cdb0470
 }